--- conflicted
+++ resolved
@@ -1,12 +1,9 @@
 import express, { Request, Response } from 'express';
-<<<<<<< HEAD
 import { initializeDatabase } from './db/index.js';
 import { BookmarkService } from './db/service.js';
-=======
 import { EventsManager } from './services/EventsManager.js';
 import { EventPublisher } from './services/EventPublisher.js';
 import { EventsController } from './controllers/EventsController.js';
->>>>>>> d5a2fcff
 
 const app = express();
 const bookmarkService = new BookmarkService();
@@ -48,7 +45,6 @@
   });
 });
 
-<<<<<<< HEAD
 // Get initial tree from database
 app.get('/api/:namespace/tree/initial', async (req: Request, res: Response) => {
   try {
@@ -340,7 +336,8 @@
       error: error instanceof Error ? error.message : 'Unknown error'
     });
   }
-=======
+});
+
 // Ping endpoint for connectivity checks
 app.head('/api/ping', (req: Request, res: Response) => {
   res.status(200).end();
@@ -366,7 +363,6 @@
     success: true, 
     message: `Broadcasted ${type} to namespace ${namespace}` 
   });
->>>>>>> d5a2fcff
 });
 
 export default app;